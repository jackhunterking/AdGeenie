--- conflicted
+++ resolved
@@ -32,11 +32,7 @@
     <header className="flex h-16 items-center justify-between px-6 border-b border-border bg-background">
       <div className="flex items-center gap-2">
         <div className="relative h-10 w-10">
-<<<<<<< HEAD
-          <img src="/AdPilot-Logomark.svg" alt="AdPilot" className="h-10 w-10" />
-=======
           <img src="/adpilot-logo.svg" alt="AdPilot" className="h-10 w-10" />
->>>>>>> 736ebfef
         </div>
         <span className="text-2xl font-semibold">{COMPANY_NAME}</span>
       </div>
