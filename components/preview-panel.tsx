--- conflicted
+++ resolved
@@ -2,15 +2,6 @@
 
 import { useState } from "react"
 import { Button } from "@/components/ui/button"
-<<<<<<< HEAD
-import { Play, ImageIcon, Video, Layers, Sparkles } from "lucide-react"
-import { LocationTargeting } from "./location-targeting"
-import { LocationSelectionCanvas } from "./location-selection-canvas"
-import { AudienceSelectionCanvas } from "./audience-selection-canvas"
-import { useAdPreview } from "@/lib/context/ad-preview-context"
-import { GoalSelectionCanvas } from "./goal-selection-canvas"
-import { ResultsTab } from "./results-tab"
-=======
 import { Play, ImageIcon, Video, Layers, Sparkles, DollarSign, Plus, Minus, Building2, Check, Facebook, Loader2, Edit2, RefreshCw, X, Palette, Type, MapPin, Users, Target, Rocket } from "lucide-react"
 import { LocationSelectionCanvas } from "./location-selection-canvas"
 import { AudienceSelectionCanvas } from "./audience-selection-canvas"
@@ -26,7 +17,6 @@
 import { useGoal } from "@/lib/context/goal-context"
 import { useAdCopy } from "@/lib/context/ad-copy-context"
 import { cn } from "@/lib/utils"
->>>>>>> f7f0466b
 
 const mockAdAccounts = [
   { id: "act_123456789", name: "Main Business Account", currency: "USD" },
@@ -550,23 +540,6 @@
             </div>
           </div>
 
-<<<<<<< HEAD
-          {activeTab === "location" && (
-            <div className="h-full">
-              <LocationSelectionCanvas />
-            </div>
-          )}
-
-          {activeTab === "audience" && (
-            <div className="h-full">
-              <AudienceSelectionCanvas />
-            </div>
-          )}
-
-          {activeTab === "goal" && (
-            <div className="h-full">
-              <GoalSelectionCanvas />
-=======
           <div className="flex items-center justify-between gap-4">
             <Button
               variant="ghost"
@@ -617,7 +590,6 @@
           <div className="flex items-center gap-3 mb-3">
             <div className="h-8 w-8 rounded-lg bg-green-500/10 flex items-center justify-center flex-shrink-0">
               <Building2 className="h-4 w-4 text-green-600" />
->>>>>>> f7f0466b
             </div>
             <h3 className="text-sm font-medium">Ad Account</h3>
             {budgetState.selectedAdAccount && (
