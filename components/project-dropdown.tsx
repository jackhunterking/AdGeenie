--- conflicted
+++ resolved
@@ -34,11 +34,7 @@
         className="flex items-center gap-2 hover:opacity-80 transition-opacity my-4"
       >
         <div className="relative h-8 w-8">
-<<<<<<< HEAD
-          <img src="/AdPilot-Logomark.svg" alt="AdPilot" className="h-8 w-8" />
-=======
           <img src="/adpilot-logo.svg" alt="AdPilot" className="h-8 w-8" />
->>>>>>> 736ebfef
         </div>
         <span className="text-lg font-semibold">AdPilot</span>
         <ChevronDown className={`h-4 w-4 text-muted-foreground transition-transform ${isOpen ? "rotate-180" : ""}`} />
