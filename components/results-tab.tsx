--- conflicted
+++ resolved
@@ -34,18 +34,12 @@
   const hasLeads = leads.length > 0
 
   return (
-    <div className="flex flex-col items-center justify-center h-full p-8">
+      <div className="flex flex-col items-center justify-center h-full p-8">
       <div className="max-w-4xl w-full space-y-8">
         {/* Header */}
-<<<<<<< HEAD
         <div className="text-center space-y-3">
           <h2 className="text-3xl font-bold">Results</h2>
           <p className="text-muted-foreground">
-=======
-        <div className="text-center space-y-2">
-          <h2 className="text-2xl font-bold">Results</h2>
-          <p className="text-sm text-muted-foreground">
->>>>>>> f7f0466b
             View your campaign performance and collected leads
           </p>
         </div>
@@ -60,15 +54,9 @@
               </div>
               <div>
                 <div className="flex items-center gap-2">
-<<<<<<< HEAD
                   <h3 className="text-xl font-semibold">Leads</h3>
                   {hasLeads && (
                     <Badge className="bg-orange-600 text-white hover:bg-orange-700">
-=======
-                  <h3 className="text-lg font-semibold">Leads</h3>
-                  {hasLeads && (
-                    <Badge className="bg-orange-600 text-white hover:bg-orange-700 text-xs">
->>>>>>> f7f0466b
                       {leads.length}
                     </Badge>
                   )}
@@ -102,10 +90,6 @@
                     <th className="text-left text-sm font-medium text-muted-foreground px-6 py-4">Email</th>
                     <th className="text-left text-sm font-medium text-muted-foreground px-6 py-4">Phone</th>
                     <th className="text-left text-sm font-medium text-muted-foreground px-6 py-4">Date</th>
-<<<<<<< HEAD
-                    <th className="text-left text-sm font-medium text-muted-foreground px-6 py-4">Status</th>
-=======
->>>>>>> f7f0466b
                   </tr>
                 </thead>
                 <tbody className="divide-y divide-border">
@@ -115,21 +99,6 @@
                       <td className="px-6 py-4 text-sm text-muted-foreground">{lead.email}</td>
                       <td className="px-6 py-4 text-sm text-muted-foreground">{lead.phone}</td>
                       <td className="px-6 py-4 text-sm text-muted-foreground">{lead.date}</td>
-<<<<<<< HEAD
-                      <td className="px-6 py-4">
-                        <Badge
-                          variant="secondary"
-                          className={`${
-                            lead.status === "New"
-                              ? "bg-blue-500/10 text-blue-600 hover:bg-blue-500/20"
-                              : "bg-green-500/10 text-green-600 hover:bg-green-500/20"
-                          }`}
-                        >
-                          {lead.status}
-                        </Badge>
-                      </td>
-=======
->>>>>>> f7f0466b
                     </tr>
                   ))}
                 </tbody>
@@ -140,11 +109,7 @@
               <div className="mx-auto w-16 h-16 rounded-full bg-orange-500/10 flex items-center justify-center mb-4">
                 <Users className="h-8 w-8 text-orange-600" />
               </div>
-<<<<<<< HEAD
               <h4 className="text-lg font-semibold mb-2">No Leads Yet</h4>
-=======
-              <h4 className="text-base font-semibold mb-2">No Leads Yet</h4>
->>>>>>> f7f0466b
               <p className="text-sm text-muted-foreground max-w-md mx-auto">
                 Leads will appear here once your campaign starts generating responses.
               </p>
@@ -160,11 +125,7 @@
               <TrendingUp className="h-6 w-6 text-orange-600" />
             </div>
             <div>
-<<<<<<< HEAD
               <h3 className="text-xl font-semibold">Analytics</h3>
-=======
-              <h3 className="text-lg font-semibold">Analytics</h3>
->>>>>>> f7f0466b
               <p className="text-sm text-muted-foreground">Campaign performance metrics and insights</p>
             </div>
           </div>
@@ -174,11 +135,7 @@
             <div className="mx-auto w-16 h-16 rounded-full bg-orange-500/10 flex items-center justify-center mb-4">
               <TrendingUp className="h-8 w-8 text-orange-600" />
             </div>
-<<<<<<< HEAD
             <h4 className="text-lg font-semibold mb-2">Analytics Dashboard</h4>
-=======
-            <h4 className="text-base font-semibold mb-2">Analytics Dashboard</h4>
->>>>>>> f7f0466b
             <p className="text-sm text-muted-foreground max-w-md mx-auto">
               Campaign performance metrics, conversion rates, and detailed analytics will be displayed here.
             </p>
