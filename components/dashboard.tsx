"use client"

import { useState } from "react"
import { PreviewPanel } from "./preview-panel"
import AiChat from "./ai-chat"
import { Button } from "@/components/ui/button"
<<<<<<< HEAD
import { Input } from "@/components/ui/input"
import { BarChart3, Play, Target, DollarSign, Flag, Eye, ChevronDown, ArrowLeft, Edit, Plus, Minus, Moon, Sun, Check, MapPin, Users } from "lucide-react"
=======
import { ChevronDown, ArrowLeft, Edit, Moon, Sun, Check } from "lucide-react"
>>>>>>> f7f0466b
import { COMPANY_NAME } from "@/lib/constants"
import { useTheme } from "next-themes"
import { useAdPreview } from "@/lib/context/ad-preview-context"
import { useGoal } from "@/lib/context/goal-context"
import {
  DropdownMenu,
  DropdownMenuContent,
  DropdownMenuItem,
  DropdownMenuSeparator,
  DropdownMenuTrigger,
  DropdownMenuSub,
  DropdownMenuSubContent,
  DropdownMenuSubTrigger,
} from "@/components/ui/dropdown-menu"

<<<<<<< HEAD
const TAB_COLORS = {
  preview: { bg: "bg-slate-500/10 dark:bg-slate-500/20", text: "text-slate-600 dark:text-slate-400", border: "border-slate-500" },
  location: { bg: "bg-purple-500/10 dark:bg-purple-500/20", text: "text-purple-600 dark:text-purple-400", border: "border-purple-500" },
  audience: { bg: "bg-cyan-500/10 dark:bg-cyan-500/20", text: "text-cyan-600 dark:text-cyan-400", border: "border-cyan-500" },
  budget: { bg: "bg-green-500/10 dark:bg-green-500/20", text: "text-green-600 dark:text-green-400", border: "border-green-500" },
  goal: { bg: "bg-blue-500/10 dark:bg-blue-500/20", text: "text-blue-600 dark:text-blue-400", border: "border-[#4B73FF]" },
  results: { bg: "bg-orange-500/10 dark:bg-orange-500/20", text: "text-orange-600 dark:text-orange-400", border: "border-orange-500" },
}

=======
>>>>>>> f7f0466b
export function Dashboard() {
  const [credits, setCredits] = useState(205.5)
  const [isDropdownOpen, setIsDropdownOpen] = useState(false)
  const dailyCredits = 500
  const { setTheme, resolvedTheme } = useTheme()
<<<<<<< HEAD
  const { isPublished, setIsPublished } = useAdPreview()
  const { goalState } = useGoal()
  
  // Budget state
  const [dailyBudget, setDailyBudget] = useState(20)
  const [isBudgetDropdownOpen, setIsBudgetDropdownOpen] = useState(false)
  const [isEditingBudget, setIsEditingBudget] = useState(false)
  const [budgetInputValue, setBudgetInputValue] = useState(dailyBudget.toString())
  const minBudget = 5
  const maxBudget = 100
  const increment = 5

  // Budget handlers
  const handleIncrementBudget = () => {
    setDailyBudget((prev) => Math.min(prev + increment, maxBudget))
  }

  const handleDecrementBudget = () => {
    setDailyBudget((prev) => Math.max(prev - increment, minBudget))
  }

  const handleBudgetClick = () => {
    setIsEditingBudget(true)
    setBudgetInputValue(dailyBudget.toString())
  }

  const handleBudgetInputChange = (e: React.ChangeEvent<HTMLInputElement>) => {
    const value = e.target.value.replace(/[^0-9]/g, "")
    setBudgetInputValue(value)
  }

  const handleBudgetInputBlur = () => {
    const numValue = Number.parseInt(budgetInputValue) || minBudget
    const clampedValue = Math.max(minBudget, Math.min(maxBudget, numValue))
    setDailyBudget(clampedValue)
    setIsEditingBudget(false)
  }

  const handleBudgetInputKeyDown = (e: React.KeyboardEvent<HTMLInputElement>) => {
    if (e.key === "Enter") {
      handleBudgetInputBlur()
    } else if (e.key === "Escape") {
      setIsEditingBudget(false)
      setBudgetInputValue(dailyBudget.toString())
    }
  }

  // Listen for location updates from chat
  useEffect(() => {
    const handleLocationsUpdate = (event: any) => {
      const newLocations = event.detail;
      
      // Merge new locations with existing ones (avoid duplicates by name+mode)
      setTargetedLocations(prev => {
        const existingMap = new Map(prev.map(loc => [`${loc.name}-${loc.mode}`, loc]));
        
        // Add or update with new locations
        newLocations.forEach((newLoc: any) => {
          existingMap.set(`${newLoc.name}-${newLoc.mode}`, newLoc);
        });
        
        return Array.from(existingMap.values());
      });
    }

    window.addEventListener('locationsUpdated', handleLocationsUpdate)
    return () => window.removeEventListener('locationsUpdated', handleLocationsUpdate)
  }, [])

  // Listen for location removal from location targeting component
  useEffect(() => {
    const handleLocationRemoved = (event: any) => {
      const { id } = event.detail;
      setTargetedLocations(prev => prev.filter(loc => loc.id !== id));
    }

    window.addEventListener('locationRemoved', handleLocationRemoved);
    return () => window.removeEventListener('locationRemoved', handleLocationRemoved);
  }, [])

  // Listen for tab switch requests from chat
  useEffect(() => {
    const handleTabSwitch = (event: any) => {
      const tabId = event.detail;
      setActiveTab(tabId);
    }

    window.addEventListener('switchToTab', handleTabSwitch);
    return () => window.removeEventListener('switchToTab', handleTabSwitch);
  }, [])

  const tabs = [
    { id: "preview", label: "Preview", icon: Eye },
    { id: "location", label: "Location", icon: MapPin },
    { id: "audience", label: "Audience", icon: Target },
    { id: "budget", label: "Budget", icon: DollarSign },
    { id: "goal", label: "Goal", icon: Flag },
    { id: "results", label: "Results", icon: BarChart3 },
  ]
=======

>>>>>>> f7f0466b

  return (
    <div className="flex flex-col h-screen bg-background text-foreground overflow-hidden">
      {/* Main Content - Chat and Preview side by side */}
      <div className="flex flex-1 overflow-hidden">
        {/* AI Chat - Takes 1/4 width */}
        <div className="w-1/4 bg-preview-panel text-preview-panel-foreground flex flex-col h-full">
          {/* Header - Only for left section */}
          <div className="flex h-12 items-center justify-between px-4 bg-preview-panel text-preview-panel-foreground shrink-0">
            <div className="flex items-center gap-3">
              <a href="/" className="flex items-center gap-2">
                <div className="relative h-5 w-5">
                  <img src="/vibeads-logo.png" alt="Vibeads" className="h-5 w-5" />
                </div>
                <span className="text-xs font-semibold">{COMPANY_NAME}</span>
              </a>
              
              {/* Dropdown Menu */}
              <DropdownMenu onOpenChange={setIsDropdownOpen}>
                <DropdownMenuTrigger asChild>
                  <Button variant="ghost" size="sm" className="h-8 w-8 p-0">
                    <ChevronDown className={`h-4 w-4 transition-colors ${isDropdownOpen ? 'text-foreground' : 'text-muted-foreground'}`} />
                  </Button>
                </DropdownMenuTrigger>
                <DropdownMenuContent align="start" alignOffset={-140} className="w-56">
                  <DropdownMenuItem>
                    <ArrowLeft className="mr-2 h-4 w-4" />
                    Back to Dashboard
                  </DropdownMenuItem>
                  <DropdownMenuSeparator />
                  <div className="px-2 py-3">
                    <div className="flex items-center justify-between mb-2">
                      <span className="text-sm font-medium">Credits</span>
                      <span className="text-sm font-medium">{credits} left</span>
                    </div>
                    <div className="h-2 bg-muted rounded-full overflow-hidden mb-1">
                      <div 
                        className="h-full bg-gradient-to-r from-blue-500 to-cyan-500 transition-all"
                        style={{ width: `${(credits / dailyCredits) * 100}%` }}
                      />
                    </div>
<<<<<<< HEAD
                  ) : (
                    <button
                      onClick={handleBudgetClick}
                      className="text-3xl font-bold text-green-600 hover:opacity-80 transition-opacity cursor-pointer leading-none min-w-[90px] text-center"
                    >
                      ${dailyBudget}
                    </button>
                  )}

                  <Button
                    variant="ghost"
                    size="icon"
                    onClick={handleIncrementBudget}
                    disabled={dailyBudget >= maxBudget}
                    className="h-10 w-10 rounded-lg hover:bg-green-500/10 disabled:opacity-30 disabled:cursor-not-allowed transition-all duration-200"
                  >
                    <Plus className="h-4 w-4" />
                  </Button>
                </div>
              </div>
            </DropdownMenuContent>
          </DropdownMenu>

          <Button 
            size="sm" 
            className="gap-1.5 bg-[#4B73FF] hover:bg-[#3d5fd9] text-white h-8 px-3 text-xs disabled:opacity-50"
            disabled={!isPublished && goalState.status !== 'completed'}
            onClick={() => {
              setIsPublished(!isPublished)
              // You can add additional publish logic here (e.g., API call to Supabase)
            }}
            title={!isPublished && goalState.status !== 'completed' ? 'Complete goal setup before publishing' : ''}
          >
            <Play className="h-3 w-3" />
            {isPublished ? 'Unpublish' : 'Publish'}
          </Button>
        </div>
      </div>

      {/* Main Content - Chat and Preview side by side */}
      <div className="flex flex-1 overflow-hidden">
        {/* AI Chat - Takes 1/3 width */}
        <div className="w-1/3 bg-preview-panel text-preview-panel-foreground flex flex-col h-full">
=======
                    <p className="text-xs text-muted-foreground">
                      <span className="inline-block w-2 h-2 rounded-full bg-blue-500 mr-1" />
                      Daily credits used first
                    </p>
                  </div>
                  <DropdownMenuSeparator />
                  <DropdownMenuItem>
                    <Edit className="mr-2 h-4 w-4" />
                    Rename ad
                  </DropdownMenuItem>
                  <DropdownMenuSeparator />
                  <DropdownMenuSub>
                    <DropdownMenuSubTrigger>
                      {resolvedTheme === "dark" ? (
                        <Moon className="mr-2 h-4 w-4" />
                      ) : (
                        <Sun className="mr-2 h-4 w-4" />
                      )}
                      Appearance
                    </DropdownMenuSubTrigger>
                    <DropdownMenuSubContent>
                      <DropdownMenuItem onClick={() => setTheme("light")}>
                        <Sun className="mr-2 h-4 w-4" />
                        Light
                        {resolvedTheme === "light" && <Check className="ml-auto h-4 w-4" />}
                      </DropdownMenuItem>
                      <DropdownMenuItem onClick={() => setTheme("dark")}>
                        <Moon className="mr-2 h-4 w-4" />
                        Dark
                        {resolvedTheme === "dark" && <Check className="ml-auto h-4 w-4" />}
                      </DropdownMenuItem>
                    </DropdownMenuSubContent>
                  </DropdownMenuSub>
                </DropdownMenuContent>
              </DropdownMenu>
            </div>
          </div>
          
          {/* AI Chat Content */}
>>>>>>> f7f0466b
          <AiChat />
        </div>

        {/* Preview Panel - Takes 3/4 width */}
        <div className="flex-1">
          <PreviewPanel />
        </div>
      </div>
    </div>
  )
}<|MERGE_RESOLUTION|>--- conflicted
+++ resolved
@@ -4,12 +4,7 @@
 import { PreviewPanel } from "./preview-panel"
 import AiChat from "./ai-chat"
 import { Button } from "@/components/ui/button"
-<<<<<<< HEAD
-import { Input } from "@/components/ui/input"
-import { BarChart3, Play, Target, DollarSign, Flag, Eye, ChevronDown, ArrowLeft, Edit, Plus, Minus, Moon, Sun, Check, MapPin, Users } from "lucide-react"
-=======
 import { ChevronDown, ArrowLeft, Edit, Moon, Sun, Check } from "lucide-react"
->>>>>>> f7f0466b
 import { COMPANY_NAME } from "@/lib/constants"
 import { useTheme } from "next-themes"
 import { useAdPreview } from "@/lib/context/ad-preview-context"
@@ -25,126 +20,11 @@
   DropdownMenuSubTrigger,
 } from "@/components/ui/dropdown-menu"
 
-<<<<<<< HEAD
-const TAB_COLORS = {
-  preview: { bg: "bg-slate-500/10 dark:bg-slate-500/20", text: "text-slate-600 dark:text-slate-400", border: "border-slate-500" },
-  location: { bg: "bg-purple-500/10 dark:bg-purple-500/20", text: "text-purple-600 dark:text-purple-400", border: "border-purple-500" },
-  audience: { bg: "bg-cyan-500/10 dark:bg-cyan-500/20", text: "text-cyan-600 dark:text-cyan-400", border: "border-cyan-500" },
-  budget: { bg: "bg-green-500/10 dark:bg-green-500/20", text: "text-green-600 dark:text-green-400", border: "border-green-500" },
-  goal: { bg: "bg-blue-500/10 dark:bg-blue-500/20", text: "text-blue-600 dark:text-blue-400", border: "border-[#4B73FF]" },
-  results: { bg: "bg-orange-500/10 dark:bg-orange-500/20", text: "text-orange-600 dark:text-orange-400", border: "border-orange-500" },
-}
-
-=======
->>>>>>> f7f0466b
 export function Dashboard() {
   const [credits, setCredits] = useState(205.5)
   const [isDropdownOpen, setIsDropdownOpen] = useState(false)
   const dailyCredits = 500
   const { setTheme, resolvedTheme } = useTheme()
-<<<<<<< HEAD
-  const { isPublished, setIsPublished } = useAdPreview()
-  const { goalState } = useGoal()
-  
-  // Budget state
-  const [dailyBudget, setDailyBudget] = useState(20)
-  const [isBudgetDropdownOpen, setIsBudgetDropdownOpen] = useState(false)
-  const [isEditingBudget, setIsEditingBudget] = useState(false)
-  const [budgetInputValue, setBudgetInputValue] = useState(dailyBudget.toString())
-  const minBudget = 5
-  const maxBudget = 100
-  const increment = 5
-
-  // Budget handlers
-  const handleIncrementBudget = () => {
-    setDailyBudget((prev) => Math.min(prev + increment, maxBudget))
-  }
-
-  const handleDecrementBudget = () => {
-    setDailyBudget((prev) => Math.max(prev - increment, minBudget))
-  }
-
-  const handleBudgetClick = () => {
-    setIsEditingBudget(true)
-    setBudgetInputValue(dailyBudget.toString())
-  }
-
-  const handleBudgetInputChange = (e: React.ChangeEvent<HTMLInputElement>) => {
-    const value = e.target.value.replace(/[^0-9]/g, "")
-    setBudgetInputValue(value)
-  }
-
-  const handleBudgetInputBlur = () => {
-    const numValue = Number.parseInt(budgetInputValue) || minBudget
-    const clampedValue = Math.max(minBudget, Math.min(maxBudget, numValue))
-    setDailyBudget(clampedValue)
-    setIsEditingBudget(false)
-  }
-
-  const handleBudgetInputKeyDown = (e: React.KeyboardEvent<HTMLInputElement>) => {
-    if (e.key === "Enter") {
-      handleBudgetInputBlur()
-    } else if (e.key === "Escape") {
-      setIsEditingBudget(false)
-      setBudgetInputValue(dailyBudget.toString())
-    }
-  }
-
-  // Listen for location updates from chat
-  useEffect(() => {
-    const handleLocationsUpdate = (event: any) => {
-      const newLocations = event.detail;
-      
-      // Merge new locations with existing ones (avoid duplicates by name+mode)
-      setTargetedLocations(prev => {
-        const existingMap = new Map(prev.map(loc => [`${loc.name}-${loc.mode}`, loc]));
-        
-        // Add or update with new locations
-        newLocations.forEach((newLoc: any) => {
-          existingMap.set(`${newLoc.name}-${newLoc.mode}`, newLoc);
-        });
-        
-        return Array.from(existingMap.values());
-      });
-    }
-
-    window.addEventListener('locationsUpdated', handleLocationsUpdate)
-    return () => window.removeEventListener('locationsUpdated', handleLocationsUpdate)
-  }, [])
-
-  // Listen for location removal from location targeting component
-  useEffect(() => {
-    const handleLocationRemoved = (event: any) => {
-      const { id } = event.detail;
-      setTargetedLocations(prev => prev.filter(loc => loc.id !== id));
-    }
-
-    window.addEventListener('locationRemoved', handleLocationRemoved);
-    return () => window.removeEventListener('locationRemoved', handleLocationRemoved);
-  }, [])
-
-  // Listen for tab switch requests from chat
-  useEffect(() => {
-    const handleTabSwitch = (event: any) => {
-      const tabId = event.detail;
-      setActiveTab(tabId);
-    }
-
-    window.addEventListener('switchToTab', handleTabSwitch);
-    return () => window.removeEventListener('switchToTab', handleTabSwitch);
-  }, [])
-
-  const tabs = [
-    { id: "preview", label: "Preview", icon: Eye },
-    { id: "location", label: "Location", icon: MapPin },
-    { id: "audience", label: "Audience", icon: Target },
-    { id: "budget", label: "Budget", icon: DollarSign },
-    { id: "goal", label: "Goal", icon: Flag },
-    { id: "results", label: "Results", icon: BarChart3 },
-  ]
-=======
-
->>>>>>> f7f0466b
 
   return (
     <div className="flex flex-col h-screen bg-background text-foreground overflow-hidden">
@@ -186,51 +66,6 @@
                         style={{ width: `${(credits / dailyCredits) * 100}%` }}
                       />
                     </div>
-<<<<<<< HEAD
-                  ) : (
-                    <button
-                      onClick={handleBudgetClick}
-                      className="text-3xl font-bold text-green-600 hover:opacity-80 transition-opacity cursor-pointer leading-none min-w-[90px] text-center"
-                    >
-                      ${dailyBudget}
-                    </button>
-                  )}
-
-                  <Button
-                    variant="ghost"
-                    size="icon"
-                    onClick={handleIncrementBudget}
-                    disabled={dailyBudget >= maxBudget}
-                    className="h-10 w-10 rounded-lg hover:bg-green-500/10 disabled:opacity-30 disabled:cursor-not-allowed transition-all duration-200"
-                  >
-                    <Plus className="h-4 w-4" />
-                  </Button>
-                </div>
-              </div>
-            </DropdownMenuContent>
-          </DropdownMenu>
-
-          <Button 
-            size="sm" 
-            className="gap-1.5 bg-[#4B73FF] hover:bg-[#3d5fd9] text-white h-8 px-3 text-xs disabled:opacity-50"
-            disabled={!isPublished && goalState.status !== 'completed'}
-            onClick={() => {
-              setIsPublished(!isPublished)
-              // You can add additional publish logic here (e.g., API call to Supabase)
-            }}
-            title={!isPublished && goalState.status !== 'completed' ? 'Complete goal setup before publishing' : ''}
-          >
-            <Play className="h-3 w-3" />
-            {isPublished ? 'Unpublish' : 'Publish'}
-          </Button>
-        </div>
-      </div>
-
-      {/* Main Content - Chat and Preview side by side */}
-      <div className="flex flex-1 overflow-hidden">
-        {/* AI Chat - Takes 1/3 width */}
-        <div className="w-1/3 bg-preview-panel text-preview-panel-foreground flex flex-col h-full">
-=======
                     <p className="text-xs text-muted-foreground">
                       <span className="inline-block w-2 h-2 rounded-full bg-blue-500 mr-1" />
                       Daily credits used first
@@ -270,7 +105,6 @@
           </div>
           
           {/* AI Chat Content */}
->>>>>>> f7f0466b
           <AiChat />
         </div>
 
