--- conflicted
+++ resolved
@@ -4,7 +4,6 @@
 import { PreviewPanel } from "./preview-panel"
 import AiChat from "./ai-chat"
 import { Button } from "@/components/ui/button"
-<<<<<<< HEAD
 import { BarChart3, Play, Target, DollarSign, Flag, Eye, ChevronDown, ArrowLeft, Edit } from "lucide-react"
 import { COMPANY_NAME } from "@/lib/constants"
 import { ModeSwitcher } from "./mode-switcher"
@@ -15,11 +14,6 @@
   DropdownMenuSeparator,
   DropdownMenuTrigger,
 } from "@/components/ui/dropdown-menu"
-=======
-import { BarChart3, Play, Target, DollarSign, Flag, Eye } from "lucide-react"
-import { COMPANY_NAME } from "@/lib/constants"
-import { ModeSwitcher } from "./mode-switcher"
->>>>>>> 483190fc
 
 const TAB_COLORS = {
   preview: { bg: "bg-slate-500/10 dark:bg-slate-500/20", text: "text-slate-600 dark:text-slate-400", border: "border-slate-500" },
@@ -31,12 +25,9 @@
 
 export function Dashboard() {
   const [activeTab, setActiveTab] = useState("preview")
-<<<<<<< HEAD
   const [credits, setCredits] = useState(205.5)
   const [isDropdownOpen, setIsDropdownOpen] = useState(false)
   const dailyCredits = 500
-=======
->>>>>>> 483190fc
 
   const tabs = [
     { id: "preview", label: "Preview", icon: Eye },
@@ -57,46 +48,6 @@
             </div>
             <span className="text-xs font-semibold">{COMPANY_NAME}</span>
           </a>
-<<<<<<< HEAD
-          
-          {/* Dropdown Menu */}
-          <DropdownMenu onOpenChange={setIsDropdownOpen}>
-            <DropdownMenuTrigger asChild>
-              <Button variant="ghost" size="sm" className="h-8 w-8 p-0">
-                <ChevronDown className={`h-4 w-4 transition-colors ${isDropdownOpen ? 'text-foreground' : 'text-muted-foreground'}`} />
-              </Button>
-            </DropdownMenuTrigger>
-            <DropdownMenuContent align="start" alignOffset={-140} className="w-56">
-              <DropdownMenuItem>
-                <ArrowLeft className="mr-2 h-4 w-4" />
-                Back to Dashboard
-              </DropdownMenuItem>
-              <DropdownMenuSeparator />
-              <div className="px-2 py-3">
-                <div className="flex items-center justify-between mb-2">
-                  <span className="text-sm font-medium">Credits</span>
-                  <span className="text-sm font-medium">{credits} left</span>
-                </div>
-                <div className="h-2 bg-muted rounded-full overflow-hidden mb-1">
-                  <div 
-                    className="h-full bg-gradient-to-r from-blue-500 to-cyan-500 transition-all"
-                    style={{ width: `${(credits / dailyCredits) * 100}%` }}
-                  />
-                </div>
-                <p className="text-xs text-muted-foreground">
-                  <span className="inline-block w-2 h-2 rounded-full bg-blue-500 mr-1" />
-                  Daily credits used first
-                </p>
-              </div>
-              <DropdownMenuSeparator />
-              <DropdownMenuItem>
-                <Edit className="mr-2 h-4 w-4" />
-                Rename ad
-              </DropdownMenuItem>
-            </DropdownMenuContent>
-          </DropdownMenu>
-=======
->>>>>>> 483190fc
         </div>
 
         <div className="flex items-center gap-1.5">
@@ -148,20 +99,12 @@
       {/* Main Content - Chat and Preview side by side */}
       <div className="flex flex-1 overflow-hidden">
         {/* AI Chat - Takes 1/3 width */}
-<<<<<<< HEAD
         <div className="w-1/3 bg-preview-panel text-preview-panel-foreground flex flex-col h-full">
-=======
-        <div className="w-1/3 border-r border-border bg-preview-panel text-preview-panel-foreground flex flex-col h-full">
->>>>>>> 483190fc
           <AiChat />
         </div>
 
         {/* Preview Panel - Takes 2/3 width */}
-<<<<<<< HEAD
         <div className="flex-1">
-=======
-        <div className="flex-1 bg-chat-panel text-chat-panel-foreground">
->>>>>>> 483190fc
           <PreviewPanel activeTab={activeTab} />
         </div>
       </div>
