"use client"

import { createContext, useContext, useState, type ReactNode } from "react"

interface AdContent {
  imageUrl: string
  headline: string
  body: string
  cta: string
}

interface CreativeVariation {
  gradient: string
  title: string
}

interface AdPreviewContextType {
  adContent: AdContent | null
  setAdContent: (content: AdContent | null) => void
  isPublished: boolean
  setIsPublished: (published: boolean) => void
<<<<<<< HEAD
=======
  selectedCreativeVariation: CreativeVariation | null
  setSelectedCreativeVariation: (variation: CreativeVariation | null) => void
>>>>>>> f7f0466b
}

const AdPreviewContext = createContext<AdPreviewContextType | undefined>(undefined)

export function AdPreviewProvider({ children }: { children: ReactNode }) {
  const [adContent, setAdContent] = useState<AdContent | null>(null)
  const [isPublished, setIsPublished] = useState(false)
<<<<<<< HEAD

  return (
    <AdPreviewContext.Provider value={{ adContent, setAdContent, isPublished, setIsPublished }}>
=======
  const [selectedCreativeVariation, setSelectedCreativeVariation] = useState<CreativeVariation | null>(null)

  return (
    <AdPreviewContext.Provider value={{ 
      adContent, 
      setAdContent, 
      isPublished, 
      setIsPublished,
      selectedCreativeVariation,
      setSelectedCreativeVariation
    }}>
>>>>>>> f7f0466b
      {children}
    </AdPreviewContext.Provider>
  )
}

export function useAdPreview() {
  const context = useContext(AdPreviewContext)
  if (context === undefined) {
    throw new Error("useAdPreview must be used within an AdPreviewProvider")
  }
  return context
}<|MERGE_RESOLUTION|>--- conflicted
+++ resolved
@@ -19,11 +19,8 @@
   setAdContent: (content: AdContent | null) => void
   isPublished: boolean
   setIsPublished: (published: boolean) => void
-<<<<<<< HEAD
-=======
   selectedCreativeVariation: CreativeVariation | null
   setSelectedCreativeVariation: (variation: CreativeVariation | null) => void
->>>>>>> f7f0466b
 }
 
 const AdPreviewContext = createContext<AdPreviewContextType | undefined>(undefined)
@@ -31,11 +28,6 @@
 export function AdPreviewProvider({ children }: { children: ReactNode }) {
   const [adContent, setAdContent] = useState<AdContent | null>(null)
   const [isPublished, setIsPublished] = useState(false)
-<<<<<<< HEAD
-
-  return (
-    <AdPreviewContext.Provider value={{ adContent, setAdContent, isPublished, setIsPublished }}>
-=======
   const [selectedCreativeVariation, setSelectedCreativeVariation] = useState<CreativeVariation | null>(null)
 
   return (
@@ -47,7 +39,6 @@
       selectedCreativeVariation,
       setSelectedCreativeVariation
     }}>
->>>>>>> f7f0466b
       {children}
     </AdPreviewContext.Provider>
   )
